--- conflicted
+++ resolved
@@ -54,35 +54,9 @@
 }
 
 // ============================== Protocol Version Negotiation =========================
-<<<<<<< HEAD
 // Negotiate protocol version: should retry if error != nil;
 func (clientProtocol *SdkClientProtocol) NegotiateVersion(transport ITransport) (bool, error) {
-	//1. send request
-=======
-func timeOutRead(name string, du time.Duration, ch chan *ParsedMessage) (*ParsedMessage, error) {
-	timer := time.NewTimer(du)
-	select {
-	case msg, ok := <-ch:
-		if !ok {
-			err := fmt.Errorf("[%s]: Endpoint Receiver channel is closed.", name)
-			glog.Error(err.Error())
-			return nil, err
-		}
-		if msg == nil {
-			err := fmt.Errorf("[%s]: Endpoint receive null message.", name)
-			glog.Error(err.Error())
-			return nil, err
-		}
-		return msg, nil
-	case <-timer.C:
-		err := fmt.Errorf("[%s]: wait for message from channel timeout(%v seconds).", name, du.Seconds())
-		glog.Error(err.Error())
-		return nil, err
-	}
-}
-
-func (clientProtocol *SdkClientProtocol) NegotiateVersion(transport ITransport) bool {
->>>>>>> 03603dc5
+	//1. send request  
 	versionStr := clientProtocol.version
 	request := &version.NegotiationRequest{
 		ProtocolVersion: &versionStr,
@@ -98,21 +72,13 @@
 		ProtobufMessage: request,
 	}
 	endpoint.Send(endMsg)
-
-<<<<<<< HEAD
-	//2. wait to get response
+  
+  //2. wait to get response
 	// Wait for the response to be received by the transport and then parsed and put on the endpoint's message channel
-	serverMsg, ok := <-endpoint.MessageReceiver()
+	serverMsg, err := timeOutRead(endpoint.GetName(), waitResponseTimeOut, endpoint.MessageReceiver())
 	if !ok {
 		glog.Errorf("[%s] : Endpoint Receiver channel is closed", endpoint.GetName())
 		return true, fmt.Errorf("Failed to receive negotiation response.")
-=======
-	// Wait for the response to be received by the transport and then parsed and put on the endpoint's message channel
-	serverMsg, err := timeOutRead(endpoint.GetName(), waitResponseTimeOut, endpoint.MessageReceiver())
-	if err != nil {
-		glog.Errorf("[%s] : read VersionNegotiation response from channel failed: %v", endpoint.GetName(), err)
-		return false
->>>>>>> 03603dc5
 	}
 	glog.V(3).Infof("[%s] : Received negotiation response: %++v\n", endpoint.GetName(), serverMsg)
 
@@ -120,11 +86,7 @@
 	negotiationResponse := protoMsg.NegotiationMsg
 	if negotiationResponse == nil {
 		glog.Error("Probe Protocol failed, null negotiation response")
-<<<<<<< HEAD
-		return true, fmt.Errorf("negotiation response is null")
-=======
-		return false
->>>>>>> 03603dc5
+    return true, fmt.Errorf("negotiation response is null")
 	}
 
 	result := negotiationResponse.GetNegotiationResult()
@@ -133,13 +95,8 @@
 			result.String(), negotiationResponse.GetDescription())
 		return false, nil
 	}
-<<<<<<< HEAD
-	glog.V(3).Infof("[SdkClientProtocol] Protocol version is accepted by server: %s", negotiationResponse.GetDescription())
+  glog.V(3).Infof("[SdkClientProtocol] Protocol version is accepted by server: %s", negotiationResponse.GetDescription())
 	return true, nil
-=======
-	glog.V(4).Infof("[SdkClientProtocol] Protocol version is accepted by server: %s", negotiationResponse.GetDescription())
-	return true
->>>>>>> 03603dc5
 }
 
 // ======================= Registration ============================
@@ -200,4 +157,26 @@
 	return &proto.ContainerInfo{
 		Probes: probes,
 	}, nil
-}+}
+  
+func timeOutRead(name string, du time.Duration, ch chan *ParsedMessage) (*ParsedMessage, error) {
+	timer := time.NewTimer(du)
+	select {
+	case msg, ok := <-ch:
+		if !ok {
+			err := fmt.Errorf("[%s]: Endpoint Receiver channel is closed.", name)
+			glog.Error(err.Error())
+			return nil, err
+		}
+		if msg == nil {
+			err := fmt.Errorf("[%s]: Endpoint receive null message.", name)
+			glog.Error(err.Error())
+			return nil, err
+		}
+		return msg, nil
+	case <-timer.C:
+		err := fmt.Errorf("[%s]: wait for message from channel timeout(%v seconds).", name, du.Seconds())
+		glog.Error(err.Error())
+		return nil, err
+	}
+}  